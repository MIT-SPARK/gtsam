--- conflicted
+++ resolved
@@ -823,21 +823,13 @@
   const Pose3 body_P_sensor(Rot3::Expmap(Vector3(0, 0.10, 0.10)),
       Point3(1, 0, 0));
 
-<<<<<<< HEAD
   PreintegratedImuMeasurements pim(
-=======
-  ImuFactor::PreintegratedMeasurements pim(
->>>>>>> 11d0ad0d
       imuBias::ConstantBias(Vector3(0.2, 0.0, 0.0), Vector3(0.0, 0.0, 0.0)),
       kMeasuredAccCovariance, kMeasuredOmegaCovariance,
       kIntegrationErrorCovariance);
 
   pim.integrateMeasurement(measuredAcc, measuredOmega, deltaT);
-<<<<<<< HEAD
-
-  // Create factor
-  ImuFactor factor(X(1), V(1), X(2), V(2), B(1), pim, kGravityAlongNavZDown,
-=======
+
   Matrix expected(9,9);
   expected <<
       0.0001, 0.0,    0.0,    0.0,    0.0,    0.0,    0.0,    0.0,    0.0,//
@@ -852,8 +844,7 @@
   EXPECT(assert_equal(expected, pim.preintMeasCov(), 1e-7));
 
   // Create factor
-  ImuFactor factor(X(1), V(1), X(2), V(2), B(1), pim, kGravity,
->>>>>>> 11d0ad0d
+  ImuFactor factor(X(1), V(1), X(2), V(2), B(1), pim, kGravityAlongNavZDown,
       kNonZeroOmegaCoriolis);
 
   Values values;
@@ -956,11 +947,6 @@
 
   for (int i = 0; i < 1000; ++i)
     pim.integrateMeasurement(measuredAcc, measuredOmega, deltaT);
-<<<<<<< HEAD
-
-  // Create factor
-  ImuFactor factor(X(1), V(1), X(2), V(2), B(1), pim, kGravityAlongNavZDown,
-=======
 
   Matrix expected(9,9);
   expected << //
@@ -976,8 +962,7 @@
   EXPECT(assert_equal(expected, pim.preintMeasCov(), 1e-7));
 
   // Create factor
-  ImuFactor factor(X(1), V(1), X(2), V(2), B(1), pim, kGravity,
->>>>>>> 11d0ad0d
+  ImuFactor factor(X(1), V(1), X(2), V(2), B(1), pim, kGravityAlongNavZDown,
       kZeroOmegaCoriolis);
 
   // Predict
