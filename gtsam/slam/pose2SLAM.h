/* ----------------------------------------------------------------------------

 * GTSAM Copyright 2010, Georgia Tech Research Corporation, 
 * Atlanta, Georgia 30332-0415
 * All Rights Reserved
 * Authors: Frank Dellaert, et al. (see THANKS for the full author list)

 * See LICENSE for the license information

 * -------------------------------------------------------------------------- */

/**
 *  @file  pose2SLAM.h
 *  @brief: 2D Pose SLAM
 *  @author Frank Dellaert
 **/

#pragma once

#include <gtsam/geometry/Pose2.h>
#include <gtsam/slam/PriorFactor.h>
#include <gtsam/slam/BetweenFactor.h>
#include <gtsam/nonlinear/Key.h>
#include <gtsam/nonlinear/NonlinearEquality.h>
#include <gtsam/nonlinear/NonlinearFactorGraph.h>
#include <gtsam/nonlinear/NonlinearOptimizer.h>
#include <gtsam/linear/GaussianSequentialSolver.h>
#include <gtsam/linear/GaussianMultifrontalSolver.h>

// Use pose2SLAM namespace for specific SLAM instance
namespace pose2SLAM {

  using namespace gtsam;

  /// Keys with Pose2 and symbol 'x'
  typedef TypedSymbol<Pose2, 'x'> PoseKey;

<<<<<<< HEAD
  /// Values class, inherited from Values, using PoseKeys
  struct Values: public gtsam::Values<PoseKey> {

    /// Default constructor
    Values() {}

    /// Copy constructor
    Values(const gtsam::Values<PoseKey>& values) :
        gtsam::Values<PoseKey>(values) {
    }

    // Convenience for MATLAB wrapper, which does not allow for identically named methods

    /// get a pose
    Pose2 pose(int key) const { return (*this)[PoseKey(key)]; }

    /// insert a pose
    void insertPose(int key, const Pose2& pose) { insert(PoseKey(key), pose); }
  };

  /**
   * Create a circle of n 2D poses tangent to circle of radius R, first pose at (R,0)
   * @param n number of poses
   * @param R radius of circle
   * @param c character to use for keys
   * @return circle of n 2D poses
   */
  Values circle(size_t n, double R);
=======
		/**
		 * Create a circle of n 2D poses tangent to circle of radius R, first pose at (R,0)
		 * @param n number of poses
		 * @param R radius of circle
		 * @param c character to use for keys
		 * @return circle of n 2D poses
		 */
		Values circle(size_t n, double R);

		/// A prior factor on Key with Pose2 data type.
		typedef PriorFactor<Key> Prior;

		/// A factor to put constraints between two factors.
		typedef BetweenFactor<Key> Constraint;

		/// A hard constraint would enforce that the given key would have the input value in the results.
		typedef NonlinearEquality<Key> HardConstraint;

		/// Graph
		struct Graph: public NonlinearFactorGraph {

			/// Adds a factor between keys of the same type
			typedef BetweenFactor<Key> Constraint;
>>>>>>> 4b2b9d81

  /**
   * List of typedefs for factors
   */

  /// A hard constraint to enforce a specific value for a pose
  typedef NonlinearEquality<Values, PoseKey> HardConstraint;
  /// A prior factor on a pose with Pose2 data type.
  typedef PriorFactor<Values, PoseKey> Prior;
  /// A factor to add an odometry measurement between two poses.
  typedef BetweenFactor<Values, PoseKey> Odometry;

  /// Graph
  struct Graph: public NonlinearFactorGraph<Values> {

    /// Default constructor for a NonlinearFactorGraph
    Graph(){}

<<<<<<< HEAD
    /// Creates a NonlinearFactorGraph based on another NonlinearFactorGraph
    Graph(const NonlinearFactorGraph<Values>& graph);

    /// Adds a Pose2 prior with a noise model to one of the keys in the nonlinear factor graph
    void addPrior(const PoseKey& i, const Pose2& p, const SharedNoiseModel& model);
=======
		/// The sequential optimizer
		typedef NonlinearOptimizer<Graph, GaussianFactorGraph, GaussianSequentialSolver> OptimizerSequential;

		/// The multifrontal optimizer
		typedef NonlinearOptimizer<Graph, GaussianFactorGraph, GaussianMultifrontalSolver> Optimizer;
>>>>>>> 4b2b9d81

    /// Creates a hard constraint for key i with the given Pose2 p.
    void addPoseConstraint(const PoseKey& i, const Pose2& p);

    /// Creates a between factor between keys i and j with a noise model with Pose2 z in the graph
    void addOdometry(const PoseKey& i, const PoseKey& j, const Pose2& z,
        const SharedNoiseModel& model);

    /// Optimize
    Values optimize(const Values& initialEstimate) {
      typedef NonlinearOptimizer<Graph, Values> Optimizer;
      return *Optimizer::optimizeLM(*this, initialEstimate,
                  NonlinearOptimizationParameters::LAMBDA);
    }
  };

  /// The sequential optimizer
  typedef NonlinearOptimizer<Graph, Values, GaussianFactorGraph,
      GaussianSequentialSolver> OptimizerSequential;

  /// The multifrontal optimizer
  typedef NonlinearOptimizer<Graph, Values, GaussianFactorGraph,
      GaussianMultifrontalSolver> Optimizer;

} // pose2SLAM

<<<<<<< HEAD
=======
	/**
	 * Backwards compatibility
	 */
	typedef pose2SLAM::Prior Pose2Prior;			///< Typedef for Prior class for backwards compatibility
	typedef pose2SLAM::Constraint Pose2Factor;		///< Typedef for Constraint class for backwards compatibility
	typedef pose2SLAM::Graph Pose2Graph;			///< Typedef for Graph class for backwards compatibility
>>>>>>> 4b2b9d81

<|MERGE_RESOLUTION|>--- conflicted
+++ resolved
@@ -21,6 +21,7 @@
 #include <gtsam/slam/PriorFactor.h>
 #include <gtsam/slam/BetweenFactor.h>
 #include <gtsam/nonlinear/Key.h>
+#include <gtsam/nonlinear/Values.h>
 #include <gtsam/nonlinear/NonlinearEquality.h>
 #include <gtsam/nonlinear/NonlinearFactorGraph.h>
 #include <gtsam/nonlinear/NonlinearOptimizer.h>
@@ -35,26 +36,6 @@
   /// Keys with Pose2 and symbol 'x'
   typedef TypedSymbol<Pose2, 'x'> PoseKey;
 
-<<<<<<< HEAD
-  /// Values class, inherited from Values, using PoseKeys
-  struct Values: public gtsam::Values<PoseKey> {
-
-    /// Default constructor
-    Values() {}
-
-    /// Copy constructor
-    Values(const gtsam::Values<PoseKey>& values) :
-        gtsam::Values<PoseKey>(values) {
-    }
-
-    // Convenience for MATLAB wrapper, which does not allow for identically named methods
-
-    /// get a pose
-    Pose2 pose(int key) const { return (*this)[PoseKey(key)]; }
-
-    /// insert a pose
-    void insertPose(int key, const Pose2& pose) { insert(PoseKey(key), pose); }
-  };
 
   /**
    * Create a circle of n 2D poses tangent to circle of radius R, first pose at (R,0)
@@ -64,62 +45,29 @@
    * @return circle of n 2D poses
    */
   Values circle(size_t n, double R);
-=======
-		/**
-		 * Create a circle of n 2D poses tangent to circle of radius R, first pose at (R,0)
-		 * @param n number of poses
-		 * @param R radius of circle
-		 * @param c character to use for keys
-		 * @return circle of n 2D poses
-		 */
-		Values circle(size_t n, double R);
-
-		/// A prior factor on Key with Pose2 data type.
-		typedef PriorFactor<Key> Prior;
-
-		/// A factor to put constraints between two factors.
-		typedef BetweenFactor<Key> Constraint;
-
-		/// A hard constraint would enforce that the given key would have the input value in the results.
-		typedef NonlinearEquality<Key> HardConstraint;
-
-		/// Graph
-		struct Graph: public NonlinearFactorGraph {
-
-			/// Adds a factor between keys of the same type
-			typedef BetweenFactor<Key> Constraint;
->>>>>>> 4b2b9d81
 
   /**
    * List of typedefs for factors
    */
 
   /// A hard constraint to enforce a specific value for a pose
-  typedef NonlinearEquality<Values, PoseKey> HardConstraint;
+  typedef NonlinearEquality<PoseKey> HardConstraint;
   /// A prior factor on a pose with Pose2 data type.
-  typedef PriorFactor<Values, PoseKey> Prior;
+  typedef PriorFactor<PoseKey> Prior;
   /// A factor to add an odometry measurement between two poses.
-  typedef BetweenFactor<Values, PoseKey> Odometry;
+  typedef BetweenFactor<PoseKey> Odometry;
 
   /// Graph
-  struct Graph: public NonlinearFactorGraph<Values> {
+  struct Graph: public NonlinearFactorGraph {
 
     /// Default constructor for a NonlinearFactorGraph
     Graph(){}
 
-<<<<<<< HEAD
     /// Creates a NonlinearFactorGraph based on another NonlinearFactorGraph
-    Graph(const NonlinearFactorGraph<Values>& graph);
+    Graph(const NonlinearFactorGraph& graph);
 
     /// Adds a Pose2 prior with a noise model to one of the keys in the nonlinear factor graph
     void addPrior(const PoseKey& i, const Pose2& p, const SharedNoiseModel& model);
-=======
-		/// The sequential optimizer
-		typedef NonlinearOptimizer<Graph, GaussianFactorGraph, GaussianSequentialSolver> OptimizerSequential;
-
-		/// The multifrontal optimizer
-		typedef NonlinearOptimizer<Graph, GaussianFactorGraph, GaussianMultifrontalSolver> Optimizer;
->>>>>>> 4b2b9d81
 
     /// Creates a hard constraint for key i with the given Pose2 p.
     void addPoseConstraint(const PoseKey& i, const Pose2& p);
@@ -130,29 +78,20 @@
 
     /// Optimize
     Values optimize(const Values& initialEstimate) {
-      typedef NonlinearOptimizer<Graph, Values> Optimizer;
+      typedef NonlinearOptimizer<Graph> Optimizer;
       return *Optimizer::optimizeLM(*this, initialEstimate,
                   NonlinearOptimizationParameters::LAMBDA);
     }
   };
 
   /// The sequential optimizer
-  typedef NonlinearOptimizer<Graph, Values, GaussianFactorGraph,
+  typedef NonlinearOptimizer<Graph, GaussianFactorGraph,
       GaussianSequentialSolver> OptimizerSequential;
 
   /// The multifrontal optimizer
-  typedef NonlinearOptimizer<Graph, Values, GaussianFactorGraph,
+  typedef NonlinearOptimizer<Graph, GaussianFactorGraph,
       GaussianMultifrontalSolver> Optimizer;
 
 } // pose2SLAM
 
-<<<<<<< HEAD
-=======
-	/**
-	 * Backwards compatibility
-	 */
-	typedef pose2SLAM::Prior Pose2Prior;			///< Typedef for Prior class for backwards compatibility
-	typedef pose2SLAM::Constraint Pose2Factor;		///< Typedef for Constraint class for backwards compatibility
-	typedef pose2SLAM::Graph Pose2Graph;			///< Typedef for Graph class for backwards compatibility
->>>>>>> 4b2b9d81
 
